--- conflicted
+++ resolved
@@ -1,8 +1,8 @@
 import numpy as np
 import torch
 from torch.autograd import Variable
-from utils import augment, add_ctrl
-from algorithmic_sequential_problem import AlgorithmicSequentialProblem
+from problems.utils import augment, add_ctrl
+from problems.algorithmic_sequential_problem import AlgorithmicSequentialProblem
 
 
 @AlgorithmicSequentialProblem.register
@@ -24,18 +24,13 @@
         self.bias = params['bias']
         self.dtype = torch.FloatTensor
 
-<<<<<<< HEAD
-    def generate_batch(self,  seq_length):
+    def generate_batch(self):
         """Generates a batch  of size [BATCH_SIZE, ?, CONTROL_BITS+DATA_BITS].
        
-        :param seq_length: the length of the copy sequence. (NOT USED NOW!)
         :returns: Tuple consisting of: input, output and mask
         
         TODO: deal with batch_size > 1
         """
-=======
-    def generate_batch(self, seq_length):
->>>>>>> 6dc67daf
         pos = [0, 0, 0]
         ctrl_data = [0, 0, 0]
         ctrl_dummy = [0, 0, 1]
@@ -58,30 +53,21 @@
         # create the target
         target = np.concatenate([y[-1]] + x, axis=1)
 
-        xx = [augment(seq, markers, ctrl_end=[1,0,0], add_marker=True) for seq in x]
-        yy = [augment(seq, markers, ctrl_end=[0,1,0], add_marker=True) for seq in y]
+            xx = [augment(seq, markers, ctrl_end=[1,0,0], add_marker=True) for seq in x]
+            yy = [augment(seq, markers, ctrl_end=[0,1,0], add_marker=True) for seq in y]
 
-        inter_seq = add_ctrl(np.zeros((self.batch_size, 1, self.data_bits)), ctrl_inter, pos)
-        data_1 = [arr for a, b in zip(xx, yy) for arr in a[:-1] + b[:-1]]
+            inter_seq = add_ctrl(np.zeros((self.batch_size, 1, self.data_bits)), ctrl_inter, pos)
+            data_1 = [arr for a, b in zip(xx, yy) for arr in a[:-1] + b[:-1]]
 
-        # dummies of y and xs
-        data_2 = [yy[-1][-1]] + [inter_seq] + [a[-1] for a in xx]
-        inputs = np.concatenate(data_1 + data_2, axis=1)
+            # dummies of y and xs
+            data_2 = [yy[-1][-1]] + [inter_seq] + [a[-1] for a in xx]
+            inputs = np.concatenate(data_1 + data_2, axis=1)
 
         inputs = Variable(torch.from_numpy(inputs).type(self.dtype))
         target = Variable(torch.from_numpy(target).type(self.dtype))
-<<<<<<< HEAD
         # Mask: batch_size x total length (x 1)
         mask = inputs[:, :, 2] == 1
 
-=======
-        mask = inputs[0, :, 2] == 1
-
-        mask = np.where(inputs[0, :, 2] == 1)
-        print(mask)
-        input()
-
->>>>>>> 6dc67daf
         return inputs, target, mask
 
 if __name__ == "__main__":
