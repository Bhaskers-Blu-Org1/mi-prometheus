#!/usr/bin/env python3
# -*- coding: utf-8 -*-
#
# Copyright (C) IBM Corporation 2018
#
# Licensed under the Apache License, Version 2.0 (the "License");
# you may not use this file except in compliance with the License.
# You may obtain a copy of the License at
#
#      http://www.apache.org/licenses/LICENSE-2.0
#
# Unless required by applicable law or agreed to in writing, software
# distributed under the License is distributed on an "AS IS" BASIS,
# WITHOUT WARRANTIES OR CONDITIONS OF ANY KIND, either express or implied.
# See the License for the specific language governing permissions and
# limitations under the License.

"""
algorithmic_seq_to_seq_problem.py: abstract base class for algorithmic sequential problems.

"""
__author__ = "Tomasz Kornuta, Younes Bouhadjar, Vincent Marois"

import numpy as np
import torch
import torch.nn as nn
import torch.nn.functional as F
from problems.problem import DataDict
from problems.seq_to_seq.seq_to_seq_problem import SeqToSeqProblem
from utils.loss.masked_bce_with_logits_loss import MaskedBCEWithLogitsLoss


class AlgorithmicSeqToSeqProblem(SeqToSeqProblem):
    """
    Base class for algorithmic sequential problems.

    Provides some basic features useful in all problems of such nature.

    """

    def __init__(self, params):
        """
        Initializes problem object. Calls base ``SeqToSeqProblem`` constructor.

        Sets ``nn.BCEWithLogitsLoss()`` as the default loss function.

        :param params: Dictionary of parameters (read from configuration ``.yaml`` file).

        """
        # call base constructor
        super(AlgorithmicSeqToSeqProblem, self).__init__(params)

        # Set default loss function - cross entropy.
        if self.use_mask:
            self.loss_function = MaskedBCEWithLogitsLoss()
        else:
            self.loss_function = nn.BCEWithLogitsLoss()

        # Extract "standard" list of parameters for algorithmic tasks.

        # Number of bits in one element.
        self.control_bits = params['control_bits']
        self.data_bits = params['data_bits']

        # Min and max lengths of a single subsequence (number of elements).
        self.min_sequence_length = params['min_sequence_length']
        self.max_sequence_length = params['max_sequence_length']

        # Add parameter denoting 0-1 distribution (DEFAULT: 0.5 i.e. equal).
        if 'bias' not in params:
            params.add_default_params({'bias': 0.5})
        self.bias = params['bias']

        # "Default" problem name.
        self.name = 'AlgorithmicSeqToSeqProblem'

        # set default data_definitions dict
        self.data_definitions = {'sequences': {'size': [-1, -1, -1], 'type': [torch.Tensor]},
                                 'sequences_length': {'size': [-1], 'type': [torch.Tensor]},
                                 'targets': {'size': [-1, -1, -1], 'type': [torch.Tensor]},
                                 'mask': {'size': [-1, -1], 'type': [torch.Tensor]},
                                 'num_subsequences': {'size': [-1], 'type': [torch.Tensor]},
                                 }

        self.default_values = {'control_bits': self.control_bits,
                               'data_bits': self.data_bits,
                               'min_sequence_length': self.min_sequence_length,
                               'max_sequence_length': self.max_sequence_length
                               }

        # TODO: Should derive the actual theoretical limit instead of a arbitrary limit.
        self.length = 100000

    def calculate_accuracy(self, data_dict, logits):
        """
        Calculate accuracy equal to mean difference between outputs and targets.

        .. warning::

            Applies mask to both logits and targets.


        :param data_dict: DataDict({'sequences', 'sequences_length', 'targets', 'mask', 'num_subsequences'}).

        :param logits: Predictions of the model.
        :type logits: tensor

        :return: Accuracy.

        """

        # Check if mask should be is used - if so, apply.
        if self.use_mask:
            return self.loss_function.masked_accuracy(
                logits, data_dict['targets'], data_dict['mask'])
        else:
            return (1 - torch.abs(torch.round(F.sigmoid(logits)) -
                                  data_dict['targets'])).mean()

    # def set_max_length(self, max_length):
    #    """ Sets maximum sequence lenth (property).
    #
    #    :param max_length: Length to be saved as max.
    #    """
    #    self.max_sequence_length = max_length

    def add_ctrl(self, seq, ctrl, pos):
        """
        Adds control channels to a sequence.

        :param seq: Sequence to which controls channel are added.
        :type seq: array_like

        :param ctrl: Elements to add
        :type ctrl: array_like

        :param: pos: Object that defines the index or indices before which ctrl is inserted.
        :type pos: int, slice or sequence of ints

        :return: updated sequence.


        """
        return np.insert(seq, pos, ctrl, axis=-1)

    def augment(self, seq, markers, ctrl_start=None,
                add_marker_data=False, add_marker_dummy=True):
        """
        Creates augmented sequence as well as end marker and a dummy sequence.

        :param seq: Sequence
        :type seq: array_like

        :param markers: (ctrl_data, ctrl_dummy, pos)
        :type markers: tuple

        :param ctrl_start:
        :type ctrl_start:

        :param add_marker_data: Whether to add a marker before the data
        :type add_marker_data: bool

        :param add_marker_dummy: Whether to add a marker before the dummy
        :type add_marker_dummy: bool

        :return: [augmented_sequence, dummy]

        """
        ctrl_data, ctrl_dummy, pos = markers

        w = self.add_ctrl(seq, ctrl_data, pos)
        start = self.add_ctrl(
            np.zeros((seq.shape[0], 1, seq.shape[2])), ctrl_start, pos)
        if add_marker_data:
            w = np.concatenate((start, w), axis=1)

        start_dummy = self.add_ctrl(
            np.zeros((seq.shape[0], 1, seq.shape[2])), ctrl_dummy, pos)
        ctrl_data_select = np.ones(len(ctrl_data))
        dummy = self.add_ctrl(np.zeros_like(seq), ctrl_data_select, pos)

        if add_marker_dummy:
            dummy = np.concatenate((start_dummy, dummy), axis=1)

        return [w, dummy]

    def add_statistics(self, stat_col):
        """
        Add accuracy, seq_length and max_seq_length statistics to a ``StatisticsCollector``.

        :param stat_col: Statistics collector.
        :type stat_col: ``StatisticsCollector``

        """
        stat_col.add_statistic('acc', '{:12.10f}')
        stat_col.add_statistic('seq_length', '{:d}')
        #stat_col.add_statistic('num_subseq', '{:d}')
        stat_col.add_statistic('max_seq_length', '{:d}')

    def collect_statistics(self, stat_col, data_dict, logits):
        """
        Collects accuracy, seq_length and max_seq_length.

        :param stat_col: Statistics collector.
        :type stat_col: ``StatisticsCollector``

        :param data_dict: DataDict({'sequences', 'sequences_length', 'targets', 'mask', 'num_subsequences'}).
        :type data_dict: DataDict

        :param logits: Predictions of the model.
        :type logits: tensor

        """
        stat_col['acc'] = self.calculate_accuracy(data_dict, logits)
        stat_col['seq_length'] = data_dict['sequences_length']
        #stat_col['num_subseq'] = data_dict['num_subsequences']
        stat_col['max_seq_length'] = self.max_sequence_length

    def show_sample(self, data_dict, sample=0):
        """
        Shows the sample (both input and target sequences) using ``matplotlib``.
        Elementary visualization.

        :param data_dict: DataDict({'sequences', 'sequences_length', 'targets', 'mask', 'num_subsequences'}).
        :type data_dict: DataDict

        :param sample: Number of sample in a batch (Default: 0)
        :type sample: int

        """

        import matplotlib.pyplot as plt
        import matplotlib.ticker as ticker

        # Generate "canvas".
<<<<<<< HEAD
        idim = data_tuple.inputs.shape[-1]
        odim = data_tuple.targets.shape[-1]
        fig, (ax1, ax2, ax3) = plt.subplots(3, 1, figsize=(8, 4.5), sharex=True, sharey=False,
                                            gridspec_kw={'height_ratios': [idim, odim, 1]})
=======
        fig, (ax1, ax2, ax3) = plt.subplots(3, 1, sharex=True, sharey=False, gridspec_kw={
            'width_ratios': [data_dict['sequences'].shape[1]], 'height_ratios': [10, 10, 1]})
>>>>>>> 9b849c6b
        # Set ticks.
        ax1.xaxis.set_major_locator(ticker.MaxNLocator(integer=True))
        ax1.yaxis.set_major_locator(ticker.MaxNLocator(integer=True))
        ax2.yaxis.set_major_locator(ticker.MaxNLocator(integer=True))
        ax3.yaxis.set_major_locator(ticker.NullLocator())

        # Set labels.
        ax1.set_title('Inputs')
        ax1.set_ylabel('Control/Data bits')
        ax2.set_title('Targets')
        ax2.set_ylabel('Data bits')
        ax3.set_title('Target mask')
        ax3.set_ylabel('Mask bit')
        ax3.set_xlabel('Item number', fontname='Times New Roman', fontsize=13)

        # print data
        print("\ninputs:", data_dict['sequences'][sample, :, :])
        print("\ntargets:", data_dict['targets'][sample, :, :])
        print("\nmask:", data_dict['mask'][sample:sample + 1, :])
        print("\nseq_length:", data_dict['sequences_length'])
        print("\nnum_subsequences:", data_dict['num_subsequences'])

        # show data.
<<<<<<< HEAD
        params = {'edgecolor': 'black', 'cmap': 'inferno', 'linewidths': 1.4e-3}
        ax1.pcolormesh(np.transpose(data_tuple.inputs[sample_number, :, :],  [1, 0]),
                       **params)
        ax2.pcolormesh(np.transpose(data_tuple.targets[sample_number, :, :],  [1, 0]),
                       **params)
        ax3.pcolormesh(aux_tuple.mask[sample_number:sample_number+1, :],
                       **params)

=======
        ax1.imshow(np.transpose(data_dict['sequences'][sample, :, :], [
                   1, 0]), interpolation='nearest', aspect='auto')
        ax2.imshow(np.transpose(data_dict['targets'][sample, :, :], [
                   1, 0]), interpolation='nearest', aspect='auto')
        ax3.imshow(data_dict['mask'][sample:sample + 1, :], interpolation='nearest', aspect='auto')
>>>>>>> 9b849c6b
        # Plot!
        fig.tight_layout()
        plt.show()

    def curriculum_learning_update_params(self, episode):
        """
        Updates problem parameters according to curriculum learning. In the
        case of algorithmic sequential problems, it updates the max sequence
        length, depending on configuration parameters.

        :param episode: Number of the current episode.
        :type episode: int

        :return: Boolean informing whether curriculum learning is finished (or wasn't active at all).

        """
        # Curriculum learning stop condition.
        curric_done = True
        try:
            # Read curriculum learning parameters.
            max_max_length = self.params['max_sequence_length']
            interval = self.curriculum_params['interval']
            initial_max_sequence_length = self.curriculum_params['initial_max_sequence_length']

            if self.curriculum_params['interval'] > 0:
                # Curriculum learning goes from the initial max length to the
                # max length in steps of size 1
                max_length = initial_max_sequence_length + \
                    (episode // interval)
                if max_length >= max_max_length:
                    max_length = max_max_length
                else:
                    curric_done = False
                # Change max length.
                self.max_sequence_length = max_length
        except KeyError:
            pass
        # Return information whether we finished CL (i.e. reached max sequence
        # length).
        return curric_done


if __name__ == '__main__':

    from utils.param_interface import ParamInterface
    params = ParamInterface()
    params.add_custom_params({'control_bits': 2,
                              'data_bits': 8,
                              'min_sequence_length': 1,
                              'max_sequence_length': 10})

    sample = AlgorithmicSeqToSeqProblem(params)[0]
    # equivalent to ImageTextToClassProblem(params={}).__getitem__(index=0)

    print(repr(sample))<|MERGE_RESOLUTION|>--- conflicted
+++ resolved
@@ -233,15 +233,8 @@
         import matplotlib.ticker as ticker
 
         # Generate "canvas".
-<<<<<<< HEAD
-        idim = data_tuple.inputs.shape[-1]
-        odim = data_tuple.targets.shape[-1]
-        fig, (ax1, ax2, ax3) = plt.subplots(3, 1, figsize=(8, 4.5), sharex=True, sharey=False,
-                                            gridspec_kw={'height_ratios': [idim, odim, 1]})
-=======
         fig, (ax1, ax2, ax3) = plt.subplots(3, 1, sharex=True, sharey=False, gridspec_kw={
             'width_ratios': [data_dict['sequences'].shape[1]], 'height_ratios': [10, 10, 1]})
->>>>>>> 9b849c6b
         # Set ticks.
         ax1.xaxis.set_major_locator(ticker.MaxNLocator(integer=True))
         ax1.yaxis.set_major_locator(ticker.MaxNLocator(integer=True))
@@ -265,24 +258,13 @@
         print("\nnum_subsequences:", data_dict['num_subsequences'])
 
         # show data.
-<<<<<<< HEAD
-        params = {'edgecolor': 'black', 'cmap': 'inferno', 'linewidths': 1.4e-3}
-        ax1.pcolormesh(np.transpose(data_tuple.inputs[sample_number, :, :],  [1, 0]),
-                       **params)
-        ax2.pcolormesh(np.transpose(data_tuple.targets[sample_number, :, :],  [1, 0]),
-                       **params)
-        ax3.pcolormesh(aux_tuple.mask[sample_number:sample_number+1, :],
-                       **params)
-
-=======
         ax1.imshow(np.transpose(data_dict['sequences'][sample, :, :], [
                    1, 0]), interpolation='nearest', aspect='auto')
         ax2.imshow(np.transpose(data_dict['targets'][sample, :, :], [
                    1, 0]), interpolation='nearest', aspect='auto')
         ax3.imshow(data_dict['mask'][sample:sample + 1, :], interpolation='nearest', aspect='auto')
->>>>>>> 9b849c6b
         # Plot!
-        fig.tight_layout()
+        plt.tight_layout()
         plt.show()
 
     def curriculum_learning_update_params(self, episode):
