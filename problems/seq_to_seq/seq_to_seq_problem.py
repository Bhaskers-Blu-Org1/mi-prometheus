#!/usr/bin/env python3
# -*- coding: utf-8 -*-
<<<<<<< HEAD
#
# Copyright (C) IBM Corporation 2018
#
# Licensed under the Apache License, Version 2.0 (the "License");
# you may not use this file except in compliance with the License.
# You may obtain a copy of the License at
#
#      http://www.apache.org/licenses/LICENSE-2.0
#
# Unless required by applicable law or agreed to in writing, software
# distributed under the License is distributed on an "AS IS" BASIS,
# WITHOUT WARRANTIES OR CONDITIONS OF ANY KIND, either express or implied.
# See the License for the specific language governing permissions and
# limitations under the License.

"""problem.py: contains base class for all seq2seq problems"""
__author__ = "Tomasz Kornuta"
=======
"""
seq_to_seq_problem.py: contains base class for all sequence to sequence problems.
>>>>>>> 9b849c6b

"""

__author__ = "Tomasz Kornuta & Vincent Marois"

from problems.problem import Problem, DataDict
import torch


class SeqToSeqProblem(Problem):
    """
    Class representing base class for all sequential problems.
    """

    def __init__(self, params):
        """
        Initializes problem object. Calls base constructor.

        :param params: Dictionary of parameters (read from configuration ``.yaml`` file).

        """
        super(SeqToSeqProblem, self).__init__(params)

        # "Default" problem name.
        self.name = 'SeqToSeqProblem'

        # set default data_definitions dict
        self.data_definitions = {'sequences': {'size': [-1, -1, -1], 'type': [torch.Tensor]},
                                 'sequences_length': {'size': [-1, 1], 'type': [torch.Tensor]},
                                 'targets': {'size': [-1, -1, -1], 'type': [torch.Tensor]},
                                 'mask': {'size': [-1, 1], 'type': [torch.Tensor]}
                                 }

        # Check if predictions/targets should be masked.
        if 'use_mask' not in params:
            # TODO: Set false as default!
            params.add_default_params({'use_mask': True})
        self.use_mask = params["use_mask"]

    def evaluate_loss(self, data_dict, logits):
        """ Calculates accuracy equal to mean number of correct predictions in a given batch.
        WARNING: Applies mask to both logits and targets!

        :param data_dict: DataDict({'sequences', 'sequences_length', 'targets', 'mask'}).

        :param logits: Predictions being output of the model.

        """
        # Check if mask should be is used - if so, use the correct loss
        # function.
        if self.use_mask:
            loss = self.loss_function(
                logits, data_dict['targets'], data_dict['mask'])
        else:
            loss = self.loss_function(logits, data_dict['targets'])

        return loss


if __name__ == '__main__':

    from utils.param_interface import ParamInterface

    sample = SeqToSeqProblem(ParamInterface())[0]
    # equivalent to ImageTextToClassProblem(params={}).__getitem__(index=0)

    print(repr(sample))<|MERGE_RESOLUTION|>--- conflicted
+++ resolved
@@ -1,6 +1,5 @@
 #!/usr/bin/env python3
 # -*- coding: utf-8 -*-
-<<<<<<< HEAD
 #
 # Copyright (C) IBM Corporation 2018
 #
@@ -16,12 +15,8 @@
 # See the License for the specific language governing permissions and
 # limitations under the License.
 
-"""problem.py: contains base class for all seq2seq problems"""
-__author__ = "Tomasz Kornuta"
-=======
 """
 seq_to_seq_problem.py: contains base class for all sequence to sequence problems.
->>>>>>> 9b849c6b
 
 """
 
