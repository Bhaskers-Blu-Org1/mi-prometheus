--- conflicted
+++ resolved
@@ -5,20 +5,7 @@
 #from .sort_of_clevr import SortOfCLEVR
 #from .shape_color_query import ShapeColorQuery
 
-<<<<<<< HEAD
 #__all__ = ['CLEVR', 'CLEVRDataset', 'GenerateFeatureMaps', 'ImageTextDict', 'SceneDescriptionTuple',
 #           'ObjectRepresentation', 'ImageTextToClassProblem', 'SortOfCLEVR', 'ShapeColorQuery']
 
-__all__ = ['ObjectRepresentation', 'ImageTextToClassProblem']
-=======
-__all__ = [
-    'CLEVR',
-    'CLEVRDataset',
-    'GenerateFeatureMaps',
-    'ImageTextTuple',
-    'SceneDescriptionTuple',
-    'ObjectRepresentation',
-    'ImageTextToClassProblem',
-    'SortOfCLEVR',
-    'ShapeColorQuery']
->>>>>>> e2201978
+__all__ = ['ObjectRepresentation', 'ImageTextToClassProblem']