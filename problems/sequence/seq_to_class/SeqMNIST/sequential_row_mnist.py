--- conflicted
+++ resolved
@@ -66,11 +66,8 @@
     """ Tests sequence generator - generates and displays a random sample"""
 
     # "Loaded parameters".
-<<<<<<< HEAD
-    params = {'batch_size': 1, 'start_index': 0, 'stop_index': 54999, 'use_train_data': True}
-=======
     params = {'batch_size': 1, 'start_index': 0, 'stop_index': 54999, 'use_train_data': True, 'mnist_folder': '~/data/mnist'}
->>>>>>> 5a6da9ad
+
     # Create problem object.
     problem = SequentialRowMnist(params)
     # Get generator
