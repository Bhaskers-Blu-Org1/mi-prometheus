# Force MKL (CPU BLAS) to use one core, faster
import logging
import logging.config
import os

os.environ["OMP_NUM_THREADS"] = '1'

import yaml
import os.path
from datetime import datetime
from time import sleep
import argparse
import torch
from torch import nn
import torch.nn.functional as F
import collections
import numpy as np

from misc.app_state import AppState
from misc.statistics_collector import StatisticsCollector

# Import model factory.
import sys

sys.path.append(os.path.join(os.path.dirname(__file__), 'models'))
from models.model_factory import ModelFactory
from misc.param_interface import ParamInterface

# Import problems factory and data tuple.
from problems.problem_factory import ProblemFactory
from utils_worker import forward_step, check_and_set_cuda


def save_model(model, episode,   model_dir):
    """
    Function saves the model..

    :returns: False if saving was successful (need to implement true condition if there was an error)
    """
    model_filename = 'model_parameters_episode_{:05d}'.format(episode)
    torch.save(model.state_dict(), model_dir + model_filename)
    logger.info("Model exported")


def validation(model, problem, episode, stat_col, data_valid, aux_valid,  FLAGS, logger, validation_file,
               validation_writer):
    """
    Function performs validation of the model, using the provided data and criterion.
    Additionally it logs (to files, tensorboard) and visualizes.

    :param stat_col: Statistic collector object.
    :return: True if training loop is supposed to end.
    """

    # Calculate loss of the validation data.
    with torch.no_grad():
        logits_valid, loss_valid = forward_step(model, problem, episode, stat_col, data_valid, aux_valid)

    # Log to logger.
    logger.info(stat_col.export_statistics_to_string('[Validation]'))
    # Export to csv.
    stat_col.export_statistics_to_csv(validation_file)

    if (FLAGS.tensorboard is not None):
        # Save loss + accuracy to tensorboard.
        stat_col.export_statistics_to_tensorboard(validation_writer)

    # Visualization of validation.
    if AppState().visualize:
        # True means that we should terminate
        return loss_valid, model.plot(data_valid,  logits_valid)
    # Else simply return false, i.e. continue training.
    return loss_valid, False


def curriculum_learning_update_problem_params(problem, episode, param_interface):
    """
    Updates problem parameters according to curriculum learning.

    :returns: Boolean informing whether curriculum learning is finished (or wasn't active at all).
    """
    # Curriculum learning stop condition.
    curric_done = True
    try:
        # If the 'curriculum_learning' section is not present, this line will throw an exception.
        curr_config = param_interface['problem_train']['curriculum_learning']

        # Read min and max length.
        min_length = param_interface['problem_train']['min_sequence_length']
        max_max_length = param_interface['problem_train']['max_sequence_length']

        if curr_config['interval'] > 0:
            # Curriculum learning goes from the initial max length to the max length in steps of size 1
            max_length = curr_config['initial_max_sequence_length'] + (episode // curr_config['interval'])
            if max_length >= max_max_length:
                max_length = max_max_length
            else:
                curric_done = False
                # Change max length.
            problem.set_max_length(max_length)
    except KeyError:
        pass
    # Return information whether we finished CL (i.e. reached max sequence length).
    return curric_done


if __name__ == '__main__':
    # Create parser with list of  runtime arguments.
    parser = argparse.ArgumentParser(formatter_class=argparse.RawTextHelpFormatter)
    parser.add_argument('--agree', dest='confirm', action='store_true',
                        help='Request user confirmation just after loading the settings, before starting training  (Default: False)')
    parser.add_argument('--config', dest='config', type=str, default='',
                        help='Name of the configuration file to be loaded')
    parser.add_argument('--savetag', dest='savetag', type=str, default='',
                        help='Tag for the save directory')
    parser.add_argument('--tensorboard', action='store', dest='tensorboard', choices=[0, 1, 2], type=int,
                        help="If present, log to TensorBoard. Log levels:\n"
                             "0: Just log the loss, accuracy, and seq_len\n"
                             "1: Add histograms of biases and weights (Warning: slow)\n"
                             "2: Add histograms of biases and weights gradients (Warning: even slower)")
    parser.add_argument('--lf', dest='logging_frequency', default=100, type=int,
                        help='TensorBoard logging frequency (Default: 100, i.e. logs every 100 episodes)')
    parser.add_argument('--log', action='store', dest='log', type=str, default='INFO',
                        choices=['CRITICAL', 'ERROR', 'WARNING', 'INFO', 'DEBUG', 'NOTSET'],
                        help="Log level. (Default: INFO)")
    parser.add_argument('--visualize', dest='visualize', choices=[0, 1, 2, 3], type=int,
                        help="Activate dynamic visualization:\n"
                             "0: Only during training\n"
                             "1: During both training and validation\n"
                             "2: Only during validation\n"
                             "3: Only during last validation, after training is completed\n")

    # Parse arguments.
    FLAGS, unparsed = parser.parse_known_args()

    # Check if config file was selected.
    if FLAGS.config == '':
        print('Please pass configuration file as --c parameter')
        exit(-1)
    # Check if file exists.
    if not os.path.isfile(FLAGS.config):
        print('Configuration file {} does not exists'.format(FLAGS.config))
        exit(-2)

    # Read the YAML file.
    param_interface = ParamInterface()
    with open(FLAGS.config, 'r') as stream:
        param_interface.add_custom_params(yaml.load(stream))

    # Get problem and model names.
    task_name = param_interface['problem_train']['name']
    model_name = param_interface['model']['name']


    # Prepare output paths for logging
    path_root = "./experiments/"
    while True:  # Dirty fix: if log_dir already exists, wait for 1 second and try again
        try:
            time_str = '{0:%Y%m%d_%H%M%S}'.format(datetime.now())
            if FLAGS.savetag != '':
                time_str = time_str + "_" + FLAGS.savetag
            log_dir = path_root + task_name + '/' + model_name + '/' + time_str + '/'
            os.makedirs(log_dir, exist_ok=False)
        except FileExistsError:
            sleep(1)
        else:
            break

    model_dir = log_dir + 'models/'
    os.makedirs(model_dir, exist_ok=False)
    log_file = log_dir + 'msgs.log'

    # Copy the training config into a yaml settings file, under log_dir
    with open(log_dir + "/train_settings.yaml", 'w') as yaml_backup_file:
        yaml.dump(param_interface.to_dict(), yaml_backup_file, default_flow_style=False)

    # Create tensorboard output - if tensorboard is supposed to be used.
    if FLAGS.tensorboard is not None:
        from tensorboardX import SummaryWriter

        training_writer = SummaryWriter(log_dir + '/training')
        validation_writer = SummaryWriter(log_dir + '/validation')
    else:
        validation_writer = None


    def logfile():
        return logging.FileHandler(log_file)


    # Log configuration to file.
    with open('logger_config.yaml', 'rt') as f:
        config = yaml.load(f.read())
        logging.config.dictConfig(config)

    # Set logger label and level.
    logger = logging.getLogger('Train')
    logger.setLevel(getattr(logging, FLAGS.log.upper(), None))

    # Print experiment configuration
    str = 'Configuration for {}:\n'.format(task_name)
    str += yaml.safe_dump(param_interface.to_dict(), default_flow_style=False,
                          explicit_start=True, explicit_end=True)
    logger.info(str)

    # Ask for confirmation - optional.
    if FLAGS.confirm:
        # Ask for confirmation
        input('Press any key to continue')

    # Set random seeds.
    if param_interface["settings"]["seed_torch"] != -1:
        torch.manual_seed(param_interface["settings"]["seed_torch"])
        torch.cuda.manual_seed_all(param_interface["settings"]["seed_torch"])

    if param_interface["settings"]["seed_numpy"] != -1:
        np.random.seed(param_interface["settings"]["seed_numpy"])

        # Initialize the application state singleton.
    app_state = AppState()
    # If we are going to use SOME visualization - set flag to True now, before creation of problem and model objects.
    if FLAGS.visualize is not None:
        app_state.visualize = True

    # check if CUDA is available turn it on
    check_and_set_cuda(param_interface['problem_train'], logger) 

    # Build problem for the training
    problem = ProblemFactory.build_problem(param_interface['problem_train'])

    # Initialize curriculum learning.
    curric_done = curriculum_learning_update_problem_params(problem, 0, param_interface)

    # Build problem for the validation
    problem_validation = ProblemFactory.build_problem(param_interface['problem_validation'])
    generator_validation = problem_validation.return_generator()

    # Get a single batch that will be used for validation (!)
    data_valid, aux_valid = next(generator_validation)

    # Build the model.
    model = ModelFactory.build_model(param_interface['model'])
    model.cuda() if app_state.use_CUDA else None

    # Set optimizer.
    optimizer_conf = dict(param_interface['optimizer'])
    optimizer_name = optimizer_conf['name']
    del optimizer_conf['name']
    optimizer = getattr(torch.optim, optimizer_name)(model.parameters(), **optimizer_conf)

    # Start Training
    episode = 0
    last_losses = collections.deque()
    validation_loss=.7 #default value so the loop won't terminate if the validation is not done on the first step

    # Create statistics collector.
    stat_col = StatisticsCollector()
    # Add model/problem dependent statistics.
    problem.add_statistics(stat_col)
    model.add_statistics(stat_col)

    # Create csv files.
    train_file = stat_col.initialize_csv_file(log_dir, '/training.csv')
    validation_file = stat_col.initialize_csv_file(log_dir, '/validation.csv')

    # Try to read validation frequency from config, else set default (100)
    try:
        validation_frequency = param_interface['problem_validation']['frequency']
    except KeyError:
        validation_frequency = 100

    #whether to do validation (default True)
    try:
        do_validation = param_interface['settings']['do_validation']
    except KeyError:
        do_validation = True

    if do_validation:
    # Figure out if validation is defined else assume that it should be true
        try:
            validation_stopping = param_interface['settings']['validation_stopping']
        except KeyError:
            validation_stopping = True
    else:
        validation_stopping = False

    # Flag denoting whether we converged (or reached last episode).
    terminal_condition = False

    # Main training and verification loop.
    for data_tuple, aux_tuple in problem.return_generator():

        # apply curriculum learning - change problem max seq_length
        curric_done = curriculum_learning_update_problem_params(problem, episode, param_interface)

        # reset gradients
        optimizer.zero_grad()

        # Check visualization flag - turn on when we wanted to visualize (at least) validation.
        if FLAGS.visualize is not None and FLAGS.visualize <= 1:
            AppState().visualize = True
        else:
            app_state.visualize = False

        # 1. Perform forward step, calculate logits and loss.
        logits, loss = forward_step(model, problem, episode, stat_col, data_tuple, aux_tuple)

        # Store the calculated loss on a list.
        last_losses.append(loss)
        # Truncate list length.
        if len(last_losses) > param_interface['settings']['length_loss']:
            last_losses.popleft()

        # 2. Backward gradient flow.
        loss.backward()
        # Check the presence of parameter 'gradient_clipping'.
        try:
            # if present - clip gradients to a range (-gradient_clipping, gradient_clipping)
            val = param_interface['problem_train']['gradient_clipping']
            nn.utils.clip_grad_value_(model.parameters(), val)
        except KeyError:
            # Else - do nothing.
            pass

        # 3. Perform optimization.
        optimizer.step()

        # TODO: remove!
        print("model.named_paramaters:")
        for name, param in model.named_parameters():
            print("  {} ({})".format(name, param.size()))

        # 4. Log statistics.
        # Log to logger.
        logger.info(stat_col.export_statistics_to_string())
        # Export to csv.
        stat_col.export_statistics_to_csv(train_file)

        # Export data to tensorboard.
        if (FLAGS.tensorboard is not None) and (episode % FLAGS.logging_frequency == 0):
            stat_col.export_statistics_to_tensorboard(training_writer)

            # Export histograms.
            if FLAGS.tensorboard >= 1:
                for name, param in model.named_parameters():
                    try:
<<<<<<< HEAD
                        #print("!!! name = {} ".format(name))
                        training_writer.add_histogram(name, param.data.cpu().numpy(), episode, bins='doane')
                    except Exception as e:
                        print(" data error: name = {} error = {}".format(name, e))
=======
                        training_writer.add_histogram(name, param.data.cpu().numpy(), episode, bins='doane')
                    except Exception as e:
                        logger.error("  {} :: data :: {}".format(name, e))
>>>>>>> 479549d5
            # Export gradients.
            if FLAGS.tensorboard >= 2:
                for name, param in model.named_parameters():
                    try:
<<<<<<< HEAD
                        #print("!!! name = {} ".format(name))
                        training_writer.add_histogram(name + '/grad', param.grad.data.cpu().numpy(), episode, bins='doane')
                    except Exception as e:
                        print(" grad error: name = {} error = {}".format(name, e))
=======
                        training_writer.add_histogram(name + '/grad', param.grad.data.cpu().numpy(), episode, bins='doane')
                    except Exception as e:
                        logger.error("  {} :: grad :: {}".format(name, e))
>>>>>>> 479549d5

        # Check visualization of training data.
        if app_state.visualize:
            # Show plot, if user presses Quit - break.
            if model.plot(data_tuple,  logits):
                break

        #  5. Save the model then validate
        if (episode % validation_frequency) == 0:
            save_model(model, episode,  model_dir)


        if (episode % validation_frequency) == 0 and do_validation:

            # Check visualization flag - turn on when we wanted to visualize (at least) validation.
            if FLAGS.visualize is not None and (FLAGS.visualize == 1 or FLAGS.visualize == 2):
                app_state.visualize = True
            else:
                app_state.visualize = False

            validation_loss, stop_now = validation(model, problem, episode, stat_col, data_valid, aux_valid,  FLAGS,
                    logger,   validation_file,  validation_writer)
            
            # Perform validation.
            if stop_now:
                break
            # End of validation.


        if curric_done:
            # break if conditions applied: convergence or max episodes
            loss_stop=True
            if validation_stopping:
                loss_stop = validation_loss < param_interface['settings']['loss_stop']
            else:
                loss_stop = max(last_losses) < param_interface['settings']['loss_stop']

            if loss_stop or episode == param_interface['settings']['max_episodes'] :
                terminal_condition = True
                save_model(model, episode,  model_dir)

                break
                # "Finish" episode.

        episode += 1

    # Check whether we have finished training!
    if terminal_condition:
        logger.info('Learning finished!')
        logger.info('Model saved in '+ log_dir)
        # Check visualization flag - turn on when we wanted to visualize (at least) validation.
        if FLAGS.visualize is not None and (FLAGS.visualize == 3):
            app_state.visualize = True

            # Perform validation.
            _, _ = validation(model, problem, episode, stat_col, data_valid, aux_valid, FLAGS, logger,
                               validation_file, validation_writer, stat_col)

        else:
            app_state.visualize = False


    else:
        logger.info('Learning interrupted!')

    # Close files.
    train_file.close()
    validation_file.close()
    if (FLAGS.tensorboard is not None):
        # Close TB writers.
        training_writer.close()
        validation_writer.close()<|MERGE_RESOLUTION|>--- conflicted
+++ resolved
@@ -325,11 +325,6 @@
         # 3. Perform optimization.
         optimizer.step()
 
-        # TODO: remove!
-        print("model.named_paramaters:")
-        for name, param in model.named_parameters():
-            print("  {} ({})".format(name, param.size()))
-
         # 4. Log statistics.
         # Log to logger.
         logger.info(stat_col.export_statistics_to_string())
@@ -344,30 +339,16 @@
             if FLAGS.tensorboard >= 1:
                 for name, param in model.named_parameters():
                     try:
-<<<<<<< HEAD
-                        #print("!!! name = {} ".format(name))
-                        training_writer.add_histogram(name, param.data.cpu().numpy(), episode, bins='doane')
-                    except Exception as e:
-                        print(" data error: name = {} error = {}".format(name, e))
-=======
                         training_writer.add_histogram(name, param.data.cpu().numpy(), episode, bins='doane')
                     except Exception as e:
                         logger.error("  {} :: data :: {}".format(name, e))
->>>>>>> 479549d5
             # Export gradients.
             if FLAGS.tensorboard >= 2:
                 for name, param in model.named_parameters():
                     try:
-<<<<<<< HEAD
-                        #print("!!! name = {} ".format(name))
-                        training_writer.add_histogram(name + '/grad', param.grad.data.cpu().numpy(), episode, bins='doane')
-                    except Exception as e:
-                        print(" grad error: name = {} error = {}".format(name, e))
-=======
                         training_writer.add_histogram(name + '/grad', param.grad.data.cpu().numpy(), episode, bins='doane')
                     except Exception as e:
                         logger.error("  {} :: grad :: {}".format(name, e))
->>>>>>> 479549d5
 
         # Check visualization of training data.
         if app_state.visualize:
