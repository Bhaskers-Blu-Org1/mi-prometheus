# Force MKL (CPU BLAS) to use one core, faster
import logging
import logging.config
import os
os.environ["OMP_NUM_THREADS"] = '1'

import yaml
import os.path
from shutil import copyfile
from datetime import datetime
import argparse
import torch
from torch import nn
import torch.nn.functional as F
import collections
import numpy as np


# Import model factory.
import sys
sys.path.append(os.path.join(os.path.dirname(__file__), 'models'))
from models.model_factory import ModelFactory

# Import problems factory and data tuple.
sys.path.append(os.path.join(os.path.dirname(__file__), 'problems'))
from problems.problem_factory import ProblemFactory
from problems.algorithmic_sequential_problem import DataTuple

def forward_step(model, data_tuple,  use_mask,  criterion):
    """ Function performs a single forward step.

    :returns: logits, loss and accuracy (former using provided criterion)
    """
    # Unpack the data tuple.
    (inputs, targets, mask) = data_tuple

    # 1. Perform forward calculation.
    logits = model(inputs)

    # 2. Calculate loss.
    # Check if mask should be is used - if so, apply.
    if use_mask:
        logits = logits[:, mask[0], :]
        targets = targets[:, mask[0], :]

    # Compute loss using the provided criterion.
    loss = criterion(logits, targets)
    # Calculate accuracy.
    accuracy = (1 - torch.abs(torch.round(F.sigmoid(logits)) - targets)).mean()
    # Return tuple: logits, loss, accuracy.
    return logits,  loss, accuracy


if __name__ == '__main__':

    # Create parser with list of  runtime arguments.
    parser = argparse.ArgumentParser(formatter_class=argparse.RawTextHelpFormatter)
    parser.add_argument('--confirm', dest='confirm', action='store_true',
                        help='Request user confirmation just after loading the settings, before starting training  (Default: False)')
    parser.add_argument('-t', dest='task',  type=str, default='',
                        help='Name of the task configuration file to be loaded')
    parser.add_argument('--tensorboard', action='store', dest='tensorboard', choices=[0, 1, 2], type=int,
                        help="If present, log to TensorBoard. Log levels:\n"
                             "0: Just log the loss, accuracy, and seq_len\n"
                             "1: Add histograms of biases and weights (Warning: slow)\n"
                             "2: Add histograms of biases and weights gradients (Warning: even slower)")
    parser.add_argument('--lf', dest='logging_frequency', default=100,  type=int,
                        help='TensorBoard logging frequency (Default: 100, i.e. logs every 100 episodes)')
    parser.add_argument('--log', action='store', dest='log', type=str, default='INFO',
                        choices=['CRITICAL', 'ERROR', 'WARNING', 'INFO', 'DEBUG', 'NOTSET'],
                        help="Log level. (Default: INFO)")
    parser.add_argument('--sma', dest='save_model_always', action='store_true', 
                        help='Stores model in every validation step, disregarding whether there was improvement or not (Default: False)')

    # Parse arguments.
    FLAGS, unparsed = parser.parse_known_args()

    # Check if config file was selected.
    if FLAGS.task == '':
        print('Please pass task configuration file as -t parameter')
        exit(-1)
    # Check if file exists.
    if not os.path.isfile(FLAGS.task):
        print('Task configuration file {} does not exists'.format(FLAGS.task))
        exit(-2)

    # Read the YAML file.
    with open(FLAGS.task, 'r') as stream:
        config_loaded = yaml.load(stream)

    # Get problem and model names.
    task_name = config_loaded['problem_train']['name']
    model_name = config_loaded['model']['name']

    # Prepare output paths for logging
    path_root = "./checkpoints/"
    time_str = '{0:%Y%m%d_%H%M%S}'.format(datetime.now())
    log_dir = path_root + task_name + '/' + model_name + '/' + time_str + '/'
    os.makedirs(log_dir, exist_ok=False)
    log_file = log_dir + 'msgs.log'
    copyfile(FLAGS.task, log_dir + "/train_settings.yaml")  # Copy the task's yaml file into log_dir

    def logfile():
        return logging.FileHandler(log_file)

    with open('logger_config.yaml', 'rt') as f:
        config = yaml.load(f.read())
        logging.config.dictConfig(config)

    logger = logging.getLogger('Train')
    logger.setLevel(getattr(logging, FLAGS.log.upper(), None))

    # print experiment configuration
    str = 'Configuration for {}:\n'.format(task_name)
    str += yaml.safe_dump(config_loaded, default_flow_style=False,
                          explicit_start=True, explicit_end=True)
    logger.info(str)

    if FLAGS.confirm:
        # Ask for confirmation
        input('Press any key to continue')

    # set seed
    if config_loaded["settings"]["seed_torch"] != -1:
        torch.manual_seed(config_loaded["settings"]["seed_torch"])

    if config_loaded["settings"]["seed_numpy"] != -1:
        np.random.seed(config_loaded["settings"]["seed_numpy"])

    # Determine if CUDA is to be used
    use_CUDA = False
    if torch.cuda.is_available():
        try:  # If the 'cuda' key is not present, catch the exception and do nothing
            if config_loaded['problem_train']['cuda']:
                use_CUDA = True
        except KeyError:
            pass

    # Build problem for the training
    problem = ProblemFactory.build_problem(config_loaded['problem_train'])

    # Build problem for the validation
    problem_validation = ProblemFactory.build_problem(config_loaded['problem_validation'])
    generator_validation = problem_validation.return_generator()
    
    # Get a single batch that will be used during all validation steps.
    data_valid = next(generator_validation)

    # Build the model.
    model = ModelFactory.build_model(config_loaded['model'])
    model.cuda() if use_CUDA else None

    # Set optimizer.
    optimizer_conf = dict(config_loaded['optimizer'])
    optimizer_name = optimizer_conf['name']
    del optimizer_conf['name']
    optimizer = getattr(torch.optim, optimizer_name)(model.parameters(), **optimizer_conf)

    # Set loss criterion.
    # TK: TODO: move criterion to PROBLEM!
    criterion = nn.BCEWithLogitsLoss()

    # Create tensorboard output, if tensorboard chosen
    if FLAGS.tensorboard is not None:
        from tensorboardX import SummaryWriter
        training_writer = SummaryWriter(log_dir+'/training')
        validation_writer = SummaryWriter(log_dir+'/validation')

    # Start Training
    episode = 0
    best_loss = 0.2 # TK: WHY?
    last_losses = collections.deque()

    # Try to read validation frequency from config, else set default (100)
    try: 
        validation_frequency = config_loaded['problem_validation']['frequency']
    except KeyError:
        validation_frequency = 100
        pass

    train_file = open(log_dir + 'training.csv', 'w', 1)
    validation_file = open(log_dir + 'validation.csv', 'w', 1)
    train_file.write('episode,accuracy,loss,length\n')
    validation_file.write('episode,accuracy,length\n')

    # Data generator : input & target
    for inputs, targets, mask in problem.return_generator():
        # Convert inputs and targets to CUDA
        if use_CUDA:
            inputs = inputs.cuda()
            targets = targets.cuda()

        # apply curriculum learning
        # Curriculum learning stop condition.
        curric_done=True
        # apply curriculum learning
        try:  # If the 'curriculum_learning_interval' key is not present, catch the exception and do nothing
            if config_loaded['problem_train']['curriculum_learning_interval']  > 0:
                min_length=config_loaded['problem_train']['min_sequence_length']
                max_max_length=config_loaded['problem_train']['max_sequence_length']

                # the curriculum learning goes from the min length to the maximum max length in steps of size 1
                max_length = min_length + int(episode / config_loaded['problem_train']['curriculum_learning_interval'])
                if max_length > max_max_length:
                    max_length = max_max_length
                else:
                    curric_done=False
                problem.set_max_length(max_length)
        
        except KeyError:
            pass

        # reset gradients
        optimizer.zero_grad()

        # 1. Perform forward step, calculate logits, loss  and accuracy.
        logits,  loss,  accuracy = forward_step(model, DataTuple(inputs, targets, mask),  config_loaded['settings']['use_mask'],  criterion)
            
        # Store the calculated loss on a list.
        last_losses.append(loss)
        # Truncate list length.
        if len(last_losses) > config_loaded['settings']['length_loss']:
            last_losses.popleft()

        # 2. Backward gradient flow.
        loss.backward()
        # Check the presence of parameter 'gradient_clipping'.
        try:
            # if present - clip gradients to a range (-gradient_clipping, gradient_clipping)
            val = config_loaded['problem_train']['gradient_clipping']
            nn.utils.clip_grad_value_(model.parameters(), val)
        except KeyError:
            # Else - do nothing.
            pass
        
        # 3. Perform optimization.
        optimizer.step()

<<<<<<< HEAD
        # 4. Log data - loss, accuracy and other variables (seq_length).
        train_length = inputs.size(-2)
        format_str = 'episode {:05d}; acc={:12.10f}; loss={:12.10f}; length={:d}'
        logger.info(format_str.format(episode, accuracy, loss, train_length))
        format_str = '{:05d}, {:12.10f}, {:12.10f}, {:02d}\n'
        train_file.write(format_str.format(episode, accuracy, loss, train_length))

        # Export data to tensorboard.
        if (FLAGS.tensorboard is not None) and (episode % FLAGS.logging_frequency== 0):
            training_writer.add_scalar('Loss', loss, episode)
            training_writer.add_scalar('Accuracy', accuracy, episode)
            training_writer.add_scalar('Seq_len', train_length, episode)

            # Export histograms.
            if FLAGS.tensorboard >= 1:
                for name, param in model.named_parameters():
                        training_writer.add_histogram(name, param.data.cpu().numpy(), episode, bins='doane')
                        
            # Export gradients.
            if FLAGS.tensorboard >= 2:
                for name, param in model.named_parameters():
                    training_writer.add_histogram(name + '/grad', param.grad.data.cpu().numpy(), episode, bins='doane')


       # 5. Validation. check if new loss is smaller than the best loss, save the model in this case
        if loss < best_loss or episode % validation_frequency == 0:

=======
        # check if new loss is smaller than the best loss, save the model in this case
        if loss < best_loss or ((episode+1) % validation_frequency) == 0:
>>>>>>> 9ff8444d
            improved = False
            if loss < best_loss:
                best_loss = loss
                improved = True

            # Export model if better OR user simply wants to export the mode..
            if FLAGS.save_model_always or improved:
                torch.save(model.state_dict(), log_dir + "/model_parameters")
                logger.info("Model exported")

            # Calculate the accuracy and loss of the validation data
            length_valid = data_valid[0].size(-2)
            _,  loss_valid, accuracy_valid = forward_step(model, data_valid, config_loaded['settings']['use_mask'],  criterion)
            format_str = 'episode {:05d}; acc={:12.10f}; loss={:12.10f}; length={:d} [Validation]'
            if not improved:
                format_str = format_str + ' *'

            logger.info(format_str.format(episode, accuracy_valid, loss_valid, length_valid))
            format_str = '{:05d}, {:12.10f}, {:12.10f}, {:03d}'
            if not improved:
                format_str = format_str + ' *'

            format_str = format_str + '\n'
            validation_file.write(format_str.format(episode, accuracy_valid, loss_valid, length_valid))

            if (FLAGS.tensorboard is not None):
                # Save loss + accuracy to tensorboard
                validation_writer.add_scalar('Loss', loss_valid, episode)
                validation_writer.add_scalar('Accuracy', accuracy_valid, episode)
                validation_writer.add_scalar('Seq_len', length_valid, episode)
            # End of validation.
 

<<<<<<< HEAD
        # 6. Break if conditions applied: convergence or max episodes
        if max(last_losses) < config_loaded['settings']['loss_stop'] \
                or episode == config_loaded['settings']['max_episodes']:

            break
=======
        if (FLAGS.tensorboard is not None) and (episode % FLAGS.logging_frequency== 0):
            # Save loss + accuracy to tensorboard
            accuracy = (1 - torch.abs(torch.round(F.sigmoid(output)) - targets)).mean()
            tb_writer.add_scalar('Train/loss', loss, episode)
            tb_writer.add_scalar('Train/accuracy', accuracy, episode)
            tb_writer.add_scalar('Train/seq_len', train_length, episode)

            for name, param in model.named_parameters():
                if FLAGS.tensorboard >= 1:
                    tb_writer.add_histogram(name, param.data.cpu().numpy(), episode, bins='doane')
                if FLAGS.tensorboard >= 2:
                    tb_writer.add_histogram(name + '/grad', param.grad.data.cpu().numpy(), episode, bins='doane')

        if curric_done:
            # break if conditions applied: convergence or max episodes
            if max(last_losses) < config_loaded['settings']['loss_stop'] \
                or episode == config_loaded['settings']['max_episodes'] :
                break
>>>>>>> 9ff8444d

        episode += 1

    train_file.close()
    validation_file.close()

    logger.info('Learning finished!')<|MERGE_RESOLUTION|>--- conflicted
+++ resolved
@@ -190,7 +190,6 @@
             inputs = inputs.cuda()
             targets = targets.cuda()
 
-        # apply curriculum learning
         # Curriculum learning stop condition.
         curric_done=True
         # apply curriculum learning
@@ -236,7 +235,6 @@
         # 3. Perform optimization.
         optimizer.step()
 
-<<<<<<< HEAD
         # 4. Log data - loss, accuracy and other variables (seq_length).
         train_length = inputs.size(-2)
         format_str = 'episode {:05d}; acc={:12.10f}; loss={:12.10f}; length={:d}'
@@ -262,12 +260,8 @@
 
 
        # 5. Validation. check if new loss is smaller than the best loss, save the model in this case
-        if loss < best_loss or episode % validation_frequency == 0:
-
-=======
-        # check if new loss is smaller than the best loss, save the model in this case
         if loss < best_loss or ((episode+1) % validation_frequency) == 0:
->>>>>>> 9ff8444d
+
             improved = False
             if loss < best_loss:
                 best_loss = loss
@@ -301,32 +295,11 @@
             # End of validation.
  
 
-<<<<<<< HEAD
-        # 6. Break if conditions applied: convergence or max episodes
-        if max(last_losses) < config_loaded['settings']['loss_stop'] \
-                or episode == config_loaded['settings']['max_episodes']:
-
-            break
-=======
-        if (FLAGS.tensorboard is not None) and (episode % FLAGS.logging_frequency== 0):
-            # Save loss + accuracy to tensorboard
-            accuracy = (1 - torch.abs(torch.round(F.sigmoid(output)) - targets)).mean()
-            tb_writer.add_scalar('Train/loss', loss, episode)
-            tb_writer.add_scalar('Train/accuracy', accuracy, episode)
-            tb_writer.add_scalar('Train/seq_len', train_length, episode)
-
-            for name, param in model.named_parameters():
-                if FLAGS.tensorboard >= 1:
-                    tb_writer.add_histogram(name, param.data.cpu().numpy(), episode, bins='doane')
-                if FLAGS.tensorboard >= 2:
-                    tb_writer.add_histogram(name + '/grad', param.grad.data.cpu().numpy(), episode, bins='doane')
-
         if curric_done:
             # break if conditions applied: convergence or max episodes
             if max(last_losses) < config_loaded['settings']['loss_stop'] \
                 or episode == config_loaded['settings']['max_episodes'] :
                 break
->>>>>>> 9ff8444d
 
         episode += 1
 
