--- conflicted
+++ resolved
@@ -1,30 +1,19 @@
 # sequential models
 from .controllers import *
+
+# MANN models.
 #from .dnc import *
 #from .dwm import *
 from .encoder_solver import *
-<<<<<<< HEAD
 from .lstm import *
-from .mac import *
-#from .multi_hops_attention import *
 from .ntm import *
-#from .relational_net import *
-#from .seq2seqlstm import *
-#from .stacked_attention_vqa import *
-#from .text2text import *
-#from .thalnet import *
-from .vision import *
-=======
-#from .lstm import *
-#from .ntm import *
 from .thalnet import *
 
-# vqa models
+# VQA models.
 from .mac import *
 from .relational_net import *
 from .vision import *
 from .vqa_baselines import *
->>>>>>> bfa499c6
 
 # other imports
 from .model import Model
