--- conflicted
+++ resolved
@@ -182,27 +182,15 @@
 
         # Read the YAML files one by one - but in reverse order -> overwrite the first indicated config(s)
         for config in reversed(configs_to_load):
-<<<<<<< HEAD
             # Load params from YAML file.
             self.param_interface.add_config_params_from_yaml(config)
             print('Loaded configuration from file {}'.format(config))
-=======
-            # Open file and try to add it to the list of parameter dictionaries.
-            with open(config, 'r') as stream:
-                # Load param dictionaries in reverse order.
-                self.param_interface.add_custom_params(yaml.load(stream))
-
-            print('Loaded configuration from file {}'.format(config))
-            # Add to list of loaded configs.
-
-            configs_to_load.append(config)  # todo: is this needed?
->>>>>>> 8119ad59
 
         # -> At this point, the Param Registry contains the configuration loaded (and overwritten) from several files.
 
         # Get training problem name.
         try:
-            task_name = self.param_interface['training']['problem']['name']
+            training_problem_name = self.param_interface['training']['problem']['name']
         except KeyError:
             print("Error: Couldn't retrieve problem name from the 'training' section in the loaded configuration")
             exit(-1)
@@ -227,7 +215,7 @@
                 time_str = '{0:%Y%m%d_%H%M%S}'.format(datetime.now())
                 if flags.savetag != '':
                     time_str = time_str + "_" + flags.savetag
-                self.log_dir = flags.outdir + '/' + task_name + '/' + model_name + '/' + time_str + '/'
+                self.log_dir = flags.outdir + '/' + training_problem_name + '/' + model_name + '/' + time_str + '/'
                 os.makedirs(self.log_dir, exist_ok=False)
             except FileExistsError:
                 sleep(1)
@@ -285,7 +273,8 @@
                 self.logger.error("Couldn't load the checkpoint {} : does not exist on disk.".format(flags.model))
 
         # move the model to CUDA if applicable
-        self.model.cuda() if self.app_state.use_CUDA else None
+        if self.app_state.use_CUDA:
+            self.model.cuda()
 
         # perform 2-way handshake between Model and Problem
         handshake(model=self.model, problem=self.problem, logger=self.logger)
@@ -388,7 +377,7 @@
             yaml.dump(self.param_interface.to_dict(), yaml_backup_file, default_flow_style=False)
 
         # Log the loaded training configuration to the logger.
-        infostr = 'Configuration for {}:\n'.format(task_name)
+        infostr = 'Configuration for {}:\n'.format(training_problem_name)
         infostr += yaml.safe_dump(self.param_interface.to_dict(), default_flow_style=False,
                                   explicit_start=True, explicit_end=True)
         self.logger.info(infostr)
@@ -471,9 +460,6 @@
 
             # iterate over training set
             for data_dict in self.dataloader:
-
-                # apply curriculum learning - change some of the Problem parameters
-                self.curric_done = self.problem.curriculum_learning_update_params(episode)
 
                 # reset all gradients
                 self.optimizer.zero_grad()
@@ -586,6 +572,10 @@
 
             # 6. Terminal conditions: Tests which conditions have been met.
 
+            # apply curriculum learning - change some of the Problem parameters
+            self.curric_done = self.problem.curriculum_learning_update_params(episode)
+
+
             # I. the loss is < threshold (only when curriculum learning is finished if set.)
             if self.curric_done or not self.must_finish_curriculum:
 
@@ -606,12 +596,22 @@
             # terminal_condition = 'Early Stopping.'
 
             # III - The epochs number limit has been reached.
-            if epoch+1 >= self.param_interface['training']['terminal_condition']['max_epochs']:
+            if epoch > self.param_interface['training']['terminal_condition']['max_epochs']:
                 terminal_condition = 'Maximum number of epochs reached.'
                 # If we reach this condition, then it is possible that the model didn't converge correctly
                 # and presents poorer performance.
                 converged = False
 
+                # We still save the model as it may perform better during this epoch
+                # (as opposed to the previous checkpoint)
+
+                # Validate on the problem if required - so we can collect the
+                # statistics needed during saving of the best model.
+                _, _ = validation(self.model, self.problem_validation, episode,
+                            self.stat_col, self.data_valid, flags, self.logger,
+                            self.validation_file, self.validation_writer, epoch)
+                # save the model
+                self.model.save(self.model_dir, self.stat_col)
                 # "Finish" the training.
                 break
 
