--- conflicted
+++ resolved
@@ -183,13 +183,8 @@
         ################# TESTING PROBLEM ################# 
 
         # Build test problem and dataloader.
-<<<<<<< HEAD
-        self.problem, self.dataloader = \
-            self.build_problem_and_dataloader(self.params['testing']) 
-=======
         self.problem, self.sampler, self.dataloader = \
             self.build_problem_sampler_loader(self.params['testing']) 
->>>>>>> 1ef2a445
 
         # check if the maximum number of episodes is specified, if not put a
         # default equal to the size of the dataset (divided by the batch size)
@@ -214,10 +209,6 @@
         # Create model object.
         self.model = ModelFactory.build(self.params['model'], self.problem.default_values)
 
-<<<<<<< HEAD
-        # Load parameters from checkpoint.
-        self.model.load(self.flags.model)
-=======
         # Load the pretrained model from checkpoint.
         try: 
             model_name = self.flags.model
@@ -230,7 +221,6 @@
             self.logger.error(e)
             # Exit by following the logic: if user wanted to load the model but failed, then continuing the experiment makes no sense.
             exit(-6)
->>>>>>> 1ef2a445
 
         # Turn on evaluation mode.
         self.model.eval()
