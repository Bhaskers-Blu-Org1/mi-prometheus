--- conflicted
+++ resolved
@@ -338,21 +338,12 @@
 
         """
         # Process training statistics.
-<<<<<<< HEAD
         #if training_stats.__class__.__name__ == 'StatisticsCollector':
         #    # "Copy" last values only.
         #    train_stats = {k: v[-1] for k, v in training_stats.items()}
         #else:
         #    # Simply copy values.
         #    train_stats = {k: v for k, v in training_stats.items()}
-=======
-        if training_stats.__class__.__name__ == 'StatisticsCollector':
-            # "Copy" last values only.
-            train_stats = {k: v[-1] for k, v in training_stats.items()}
-        else:
-            # Simply copy values.
-            train_stats = {k: v for k, v in training_stats.items()}
->>>>>>> d8c20f1e
 
         # Proces validation  statistics, get the episode and loss.
         if validation_stats.__class__.__name__ == 'StatisticsCollector':
@@ -360,22 +351,14 @@
             episode = validation_stats['episode'][-1]
             loss = validation_stats['loss'][-1]
             # "Copy" last values only.
-<<<<<<< HEAD
             #valid_stats = {k: v[-1] for k, v in validation_stats.items()}
-=======
-            valid_stats = {k: v[-1] for k, v in validation_stats.items()}
->>>>>>> d8c20f1e
 
         else:
             # Get data from aggregator.
             episode = validation_stats['episode']
             loss = validation_stats['loss']
             # Simply copy values.
-<<<<<<< HEAD
             #valid_stats = {k: v for k, v in validation_stats.items()}
-=======
-            valid_stats = {k: v for k, v in validation_stats.items()}
->>>>>>> d8c20f1e
 
         # Checkpoint to be saved.
         chkpt = {'name': self.name,
@@ -384,13 +367,8 @@
                  'episode': episode,
                  'loss': loss,
                  'status': training_status,
-<<<<<<< HEAD
                  'training_stats': training_stats.export_to_checkpoint(),
                  'validation_stats': validation_stats.export_to_checkpoint()
-=======
-                 'training_stats': train_stats,
-                 'validation_stats': valid_stats
->>>>>>> d8c20f1e
                 }
 
         # Save the intermediate checkpoint.
